--- conflicted
+++ resolved
@@ -40,14 +40,11 @@
 Within the folder EXTERNAL we include software not written by us to
 guarantee easy compilation.
 - csparse: LPGL2.1 (see EXTERNAL/csparse/License.txt)
-<<<<<<< HEAD
   csparse is compiled if it is not provided by the system.
 - ceres: BSD (see EXTERNAL/ceres/LICENSE)
   Headers to perform Automatic Differentiation
-=======
 - freeglut: X Consortium (Copyright (c) 1999-2000 Pawel W. Olszta)
   We use a stripped down version for drawing text in OpenGL.
->>>>>>> f343bdb8
 
 See the doc folder for the full text of the licenses.
 
